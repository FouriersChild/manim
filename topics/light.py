--- conflicted
+++ resolved
@@ -597,10 +597,7 @@
                 new_submob = self.new_sector(submob.inner_radius,dr,lower_angle,upper_angle)
                 submob.points = new_submob.points
                 submob.set_fill(opacity = 10 * self.opacity_function(submob.outer_radius))
-<<<<<<< HEAD
-=======
-                # print "new opacity:", self.opacity_function(submob.outer_radius)
->>>>>>> 79a51cc7
+
 
 
 
